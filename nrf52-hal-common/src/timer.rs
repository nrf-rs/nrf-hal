--- conflicted
+++ resolved
@@ -17,15 +17,11 @@
 #[cfg(any(feature = "52832", feature = "52840"))]
 use crate::target::{TIMER3, TIMER4};
 
-<<<<<<< HEAD
-=======
 use core::marker::PhantomData;
 
 pub struct OneShot;
 pub struct Periodic;
 
-
->>>>>>> 2432da08
 /// Interface to a TIMER instance
 ///
 /// Right now, this is a very basic interface. The timer will always be
@@ -243,15 +239,12 @@
     }
 }
 
-<<<<<<< HEAD
-=======
 impl<T> timer::Periodic for Timer<T, Periodic>
 where
     T: Instance,
 {}
 
 
->>>>>>> 2432da08
 /// Implemented by all `TIMER` instances
 pub trait Instance: Deref<Target = timer0::RegisterBlock> {
     /// This interrupt associated with this RTC instance
