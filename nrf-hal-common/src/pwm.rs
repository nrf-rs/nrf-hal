--- conflicted
+++ resolved
@@ -2,14 +2,7 @@
 //!
 //! The pulse with modulation (PWM) module enables the generation of pulse width modulated signals on GPIO.
 
-<<<<<<< HEAD
 #[cfg(not(any(feature = "52810", feature = "52811")))]
-=======
-use core::sync::atomic::{compiler_fence, Ordering};
-use core::{cell::RefCell, ops::Deref};
-
-#[cfg(any(feature = "52833", feature = "52840"))]
->>>>>>> a20dfc34
 use crate::{
     gpio::Port,
     pac::PWM3,
@@ -468,34 +461,6 @@
             Seq::Seq1 => self.pwm.seq1.enddelay.write(|w| unsafe { w.bits(periods) }),
         }
         self
-    }
-
-    fn load_seq<B>(&self, seq: Seq, buf: B) -> Result<(), Error>
-    where
-        B: ReadBuffer<Word = u16> + 'static,
-    {
-        let (ptr, len) = unsafe { buf.read_buffer() };
-        if (ptr as usize) < SRAM_LOWER || (ptr as usize) > SRAM_UPPER {
-            return Err(Error::DMABufferNotInDataMemory);
-        }
-
-        if len > (1 << 15) / core::mem::size_of::<u16>() {
-            return Err(Error::BufferTooLong);
-        }
-
-        compiler_fence(Ordering::SeqCst);
-
-        match seq {
-            Seq::Seq0 => {
-                self.pwm.seq0.ptr.write(|w| unsafe { w.bits(ptr as u32) });
-                self.pwm.seq0.cnt.write(|w| unsafe { w.bits(len as u32) });
-            }
-            Seq::Seq1 => {
-                self.pwm.seq1.ptr.write(|w| unsafe { w.bits(ptr as u32) });
-                self.pwm.seq1.cnt.write(|w| unsafe { w.bits(len as u32) });
-            }
-        }
-        Ok(())
     }
 
     /// Loads the first PWM value on all enabled channels from a sequence and starts playing that sequence.
@@ -1099,8 +1064,7 @@
     BufferTooLong,
 }
 
-<<<<<<< HEAD
-pub trait Instance: private::Sealed + Deref<Target = crate::pac::pwm0::RegisterBlock> {
+pub trait Instance: sealed::Sealed + Deref<Target = crate::pac::pwm0::RegisterBlock> {
     const INTERRUPT: Interrupt;
 
     /// Provides access to the associated internal duty buffer for the instance.
@@ -1115,9 +1079,6 @@
 static mut BUF2: Cell<[u16; 4]> = Cell::new([0; 4]);
 #[cfg(not(any(feature = "52810", feature = "52811", feature = "52832")))]
 static mut BUF3: Cell<[u16; 4]> = Cell::new([0; 4]);
-=======
-pub trait Instance: Deref<Target = crate::pac::pwm0::RegisterBlock> + sealed::Sealed {}
->>>>>>> a20dfc34
 
 impl Instance for PWM0 {
     const INTERRUPT: Interrupt = Interrupt::PWM0;
@@ -1151,14 +1112,8 @@
     }
 }
 
-<<<<<<< HEAD
-mod private {
-    pub trait Sealed {}
-=======
 mod sealed {
     pub trait Sealed {}
-
->>>>>>> a20dfc34
     impl Sealed for crate::pwm::PWM0 {}
 
     #[cfg(not(any(feature = "52810", feature = "52811")))]
